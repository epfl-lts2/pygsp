--- conflicted
+++ resolved
@@ -15,13 +15,10 @@
 extensions.append('sphinx.ext.intersphinx')
 intersphinx_mapping = {
     'pyunlocbox': ('https://pyunlocbox.readthedocs.io/en/stable', None),
-<<<<<<< HEAD
     'networkx': ('https://networkx.github.io/documentation/stable', None),
     'graph_tool': ('https://graph-tool.skewed.de/static/doc', None),
-    'numpy': ('https://www.numpy.org/devdocs', None)
-=======
-    'matplotlib': ('https://matplotlib.org', None),
->>>>>>> f087037b
+    'numpy': ('https://www.numpy.org/devdocs', None),
+    'matplotlib': ('https://matplotlib.org', None)
 }
 
 extensions.append('numpydoc')
