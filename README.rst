--- conflicted
+++ resolved
@@ -36,16 +36,11 @@
   - Path
   - RandomRegular
   - RandomRing
-<<<<<<< HEAD
-  - ErdosRenyi
-  - StochasticBlockModel
-=======
   - Ring
   - Sensor
-  - SBM
+  - StochasticBlockModel
   - Swiss roll
   - Torus
->>>>>>> 82f3c7f7
 
 On these graphs, filters can be applied to do signal processing. To this end, there is also a list of predefined filters on this toolbox::
 
