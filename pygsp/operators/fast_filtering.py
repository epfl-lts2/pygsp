# -*- coding: utf-8 -*-

from pygsp.utils import filterbank_handler, build_logger

import numpy as np
import scipy as sp

logger = build_logger(__name__)


@filterbank_handler
def compute_cheby_coeff(f, m=30, N=None, *args, **kwargs):
    r"""
    Compute Chebyshev coefficients for a Filterbank.

    Parameters
    ---------
    f : Filter
        Filterbank with at least 1 filter
    m : int
        Maximum order of Chebyshev coeff to compute (default = 30)
    N : int
        Grid order used to compute quadrature (default = m + 1)
    i : int
        Index of the Filterbank element to compute (default = 0)

    Returns
    -------
    c : ndarray
        Matrix of Chebyshev coefficients

    """
    G = f.G
    i = kwargs.pop('i', 0)

    if not N:
        N = m + 1

    if not hasattr(G, 'lmax'):
        logger.info('The variable lmax has not been computed yet, it will be done now.')
        G.estimate_lmax()

    a_arange = [0, G.lmax]

    a1 = (a_arange[1] - a_arange[0]) / 2
    a2 = (a_arange[1] + a_arange[0]) / 2
    c = np.zeros(m + 1)

    tmpN = np.arange(N)
    num = np.cos(np.pi * (tmpN + 0.5) / N)
    for o in range(m + 1):
        c[o] = 2. / N * np.dot(f.g[i](a1 * num + a2),
                                  np.cos(np.pi * o * (tmpN + 0.5) / N))

    return c


def cheby_op(G, c, signal, **kwargs):
    r"""
    Chebyshev polynomial of graph Laplacian applied to vector.

    Parameters
    ----------
    G : Graph
    c : ndarray or list of ndarrays
        Chebyshev coefficients for a Filter or a Filterbank
    signal : ndarray
        Signal to filter

    Returns
    -------
    r : ndarray
        Result of the filtering

    """
    # Handle if we do not have a list of filters but only a simple filter in cheby_coeff.
    if not isinstance(c, np.ndarray):
        c = np.array(c)

    c = np.atleast_2d(c)
    Nscales, M = c.shape

    if M < 2:
        raise TypeError("The coefficients have an invalid shape")

    if not hasattr(G, 'lmax'):
        logger.info('The variable lmax has not been computed yet, it will be done now.')
        G.estimate_lmax()

    # thanks to that, we can also have 1d signal.
    try:
        Nv = np.shape(signal)[1]
        r = np.zeros((G.N * Nscales, Nv))
    except IndexError:
        r = np.zeros((G.N * Nscales))

    a_arange = [0, G.lmax]

    a1 = float(a_arange[1] - a_arange[0]) / 2.
    a2 = float(a_arange[1] + a_arange[0]) / 2.

    twf_old = signal
    twf_cur = (G.L.dot(signal) - a2 * signal) / a1

    tmpN = np.arange(G.N, dtype=int)
    for i in range(Nscales):
        r[tmpN + G.N*i] = 0.5 * c[i, 0] * twf_old + c[i, 1] * twf_cur

    factor = 2/a1 * (G.L - a2 * sp.sparse.eye(G.N))
    for k in range(2, M):
        twf_new = factor.dot(twf_cur) - twf_old
        for i in range(Nscales):
            r[tmpN + G.N*i] += c[i, k] * twf_new

        twf_old = twf_cur
        twf_cur = twf_new

    return r


def cheby_rect(G, bounds, signal, **kwargs):
    r"""
    Fast filtering using Chebyshev polynomial for a perfect rectangle filter.

    Parameters
    ----------
    G : Graph
    bounds : array-like
        The bounds of the pass-band filter
    signal : array-like
        Signal to filter
    order : int (optional)
        Order of the Chebyshev polynomial (default: 30)

    Returns
    -------
    r : array-like
        Result of the filtering

    """
    if not (isinstance(bounds, (list, np.ndarray)) and len(bounds) == 2):
        raise ValueError('Bounds of wrong shape.')

    bounds = np.array(bounds)

    if not hasattr(G, 'lmax'):
        logger.info('The variable lmax has not been computed yet, it will be done now.')
        G.estimate_lmax()

    m = int(kwargs.pop('order', 30) + 1)

    try:
        Nv = np.shape(signal)[1]
        r = np.zeros((G.N, Nv))
    except IndexError:
        r = np.zeros((G.N))

    b1, b2 = np.arccos(2. * bounds / G.lmax - 1.)
    factor = 4./G.lmax * G.L - 2.*sp.sparse.eye(G.N)

    T_old = signal
    T_cur = factor.dot(signal) / 2.
    r = (b1 - b2)/np.pi * signal + 2./np.pi * (np.sin(b1) - np.sin(b2)) * T_cur

    for k in range(2, m):
        T_new = factor.dot(T_cur) - T_old
        r += 2./(k*np.pi) * (np.sin(k*b1) - np.sin(k*b2)) * T_new
        T_old = T_cur
        T_cur = T_new

    return r


<<<<<<< HEAD
def compute_jackson_cheby_coeff(a, b, lambda_min, lambda_max, m):
    r"""
    To compute the m+1 coefficients of the polynomial approximation of an ideal band-pass between a and b, between a range of values defined by lambda_min and lambda_max.

    Parameters
    ----------
        a: int
        b: int
        lambda_min: int
        lambda_max: int
        m: int

    Returns
    -------
        ch: ndarray
        jch: ndarray

    References
    ----------
    :cite `tremblay2016compressive`

    """
    # Scaling and translating to standard cheby interval
    a1 = (lambda_max-lambda_min)/2
    a2 = (lambda_max+lambda_min)/2

    # Scaling bounds of the band pass according to lrange
    a = (a-a2)/a1
    b = (b-a2)/a1

    # First compute cheby coeffs
    ch = np.arange(float(m+1))
    ch[0] = (1/(2*np.pi))*(np.arccos(a)-np.arccos(b))
    for i in ch[1:]:
        ch[i] = (2/(np.pi * i)) * \
            (np.sin(i * np.arccos(a)) - np.sin(i * np.arccos(b)))

    # Then compute jackson coeffs
    jch = np.arange(float(m+1))
    alpha = (np.pi/(m+2))
    for i in jch:
        jch[i] = (1/np.sin(alpha)) * \
            ((1 - i/(m+2)) * np.sin(alpha) * np.cos(i * alpha) +
             (1/(m+2)) * np.cos(alpha) * np.sin(i * alpha))

    # Combine jackson and cheby coeffs
    jch = ch * jch

    jch

    return np.transpose(ch), np.transpose(jch)


def lanczos_op(fi, s, order=30):
=======
def lanczos_op(f, s, order=30):
>>>>>>> f773504d
    r"""
    Perform the lanczos approximation of the signal s.

    Parameters
    ----------
    f: Filter
    s : ndarray
        Signal to approximate.
    order : int
        Degree of the lanczos approximation. (default = 30)

    Returns
    -------
    L : ndarray
        lanczos approximation of s

    """
    G = f.G
    Nf = len(f.g)

    # To have the right shape for the output array depending on the signal dim
    try:
        Nv = np.shape(s)[1]
        is2d = True
        c = np.zeros((G.N*Nf, Nv))
    except IndexError:
        Nv = 1
        is2d = False
        c = np.zeros((G.N*Nf))

    tmpN = np.arange(G.N, dtype=int)
    for j in range(Nv):
        if is2d:
            V, H, _ = lanczos(G.L.toarray(), order, s[:, j])
        else:
            V, H, _ = lanczos(G.L.toarray(), order, s)

        Eh, Uh = np.linalg.eig(H)

        Eh[Eh < 0] = 0
        fe = f.evaluate(Eh)
        V = np.dot(V, Uh)

        for i in range(Nf):
            if is2d:
                c[tmpN + i*G.N, j] = np.dot(V, fe[:][i] * np.dot(V.T, s[:, j]))
            else:
                c[tmpN + i*G.N] = np.dot(V, fe[:][i] * np.dot(V.T, s))

    return c


def lanczos(A, order, x):
    r"""
    TODO short description

    Parameters
    ----------
    A: ndarray
        

    Returns
    -------
    """
    try:
        N, M = np.shape(x)
    except ValueError:
        N = np.shape(x)[0]
        M = 1
        x = x[:, np.newaxis]

    # normalization
    q = np.divide(x, np.kron(np.ones((N, 1)), np.linalg.norm(x, axis=0)))

    # initialization
    hiv = np.arange(0, order*M, order)
    V = np.zeros((N, M*order))
    V[:, hiv] = q

    H = np.zeros((order + 1, M*order))
    r = np.dot(A, q)
    H[0, hiv] = np.sum(q*r, axis=0)
    r -= np.kron(np.ones((N, 1)), H[0, hiv])*q
    H[1, hiv] = np.linalg.norm(r, axis=0)

    orth = np.zeros((order))
    orth[0] = np.linalg.norm(np.dot(V.T, V) - M)

    for k in range(1, order):
        if np.sum(np.abs(H[k, hiv + k - 1])) <= np.spacing(1):
            H = H[:k - 1, _sum_ind(np.arange(k), hiv)]
            V = V[:, _sum_ind(np.arange(k), hiv)]
            orth = orth[:k]

            return V, H, orth

        H[k - 1, hiv + k] = H[k, hiv + k - 1]
        v = q
        q = r/np.tile(H[k - 1, k + hiv], (N, 1))
        V[:, k + hiv] = q

        r = np.dot(A, q)
        r -= np.tile(H[k - 1, k + hiv], (N, 1))*v
        H[k, k + hiv] = np.sum(np.multiply(q, r), axis=0)
        r -= np.tile(H[k, k + hiv], (N, 1))*q

        # The next line has to be checked
        r -= np.dot(V, np.dot(V.T, r))  # full reorthogonalization
        H[k + 1, k + hiv] = np.linalg.norm(r, axis=0)
        orth[k] = np.linalg.norm(np.dot(V.T, V) - M)

    H = H[np.ix_(np.arange(order), np.arange(order))]

    return V, H, orth


def _sum_ind(ind1, ind2):
    ind = np.tile(np.ravel(ind1), (np.size(ind2), 1)).T + np.ravel(ind2)
    return np.ravel(ind)<|MERGE_RESOLUTION|>--- conflicted
+++ resolved
@@ -171,7 +171,6 @@
     return r
 
 
-<<<<<<< HEAD
 def compute_jackson_cheby_coeff(a, b, lambda_min, lambda_max, m):
     r"""
     To compute the m+1 coefficients of the polynomial approximation of an ideal band-pass between a and b, between a range of values defined by lambda_min and lambda_max.
@@ -225,10 +224,7 @@
     return np.transpose(ch), np.transpose(jch)
 
 
-def lanczos_op(fi, s, order=30):
-=======
 def lanczos_op(f, s, order=30):
->>>>>>> f773504d
     r"""
     Perform the lanczos approximation of the signal s.
 
@@ -288,7 +284,6 @@
     Parameters
     ----------
     A: ndarray
-        
 
     Returns
     -------
