--- conflicted
+++ resolved
@@ -211,7 +211,6 @@
 
     return rd
 
-<<<<<<< HEAD
 def approx_resistance_distance(g, epsilon):
     r"""
     Compute the resistance distances of each edge of a graph using the
@@ -289,7 +288,7 @@
     >>> block = utils.extract_submatrix(M, ind_row, ind_col)
     >>> block.shape
     (8, 8)
-    
+
     """
     M = M.tocoo()
 
@@ -351,7 +350,6 @@
     res = sparse.csc_matrix(res)
 
     return res
-=======
 
 def symmetrize(W, method='average'):
     r"""
@@ -560,5 +558,4 @@
     """Import functions in package from their implementation modules."""
     for name in names:
         module = importlib.import_module('pygsp.' + src)
-        setattr(sys.modules['pygsp.' + dst], name, getattr(module, name))
->>>>>>> 9ecacf07
+        setattr(sys.modules['pygsp.' + dst], name, getattr(module, name))