--- conflicted
+++ resolved
@@ -170,11 +170,7 @@
     Parameters
     ----------
     G : Graph
-<<<<<<< HEAD
-    g :
-=======
-    g : ndarray
->>>>>>> 50cd1c69
+    g : ndarray or Filter
         Window (graph signal or kernel)
     f : ndarray
         Graph signal
