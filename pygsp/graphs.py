# -*- coding: utf-8 -*-

r"""
Module documentation.
"""

import numpy as np
from copy import deepcopy
from scipy import sparse
<<<<<<< HEAD
from scipy import io
import numpy as np
=======
from pygsp import utils
>>>>>>> 0f30ca7f


class Graph(object):

    # All the paramters that needs calculation to be set
    # or not needed are set to None
    def __init__(self, W=None, A=None, N=None, d=None, Ne=None,
                 gtype='unknown', directed=None,
                 lap_type='combinatorial', L=None, **kwargs):

        self.gtype = gtype
        self.lap_type = lap_type

        if W:
            self.W = sparse.lil_matrix(W)
        else:
            self.W = sparse.lil_matrix(0)
        if A:
            self.A = A
        else:
            self.A = sparse.lil_matrix(W > 0)
        if N:
            self.N = N
        else:
            self.N = np.shape(G.W)[0]
        if d:
            self.d = d
        else:
            self.d = self.W.sum()
        if Ne:
            self.Ne = Ne
        else:
            self.Ne = np.zeros((G.N), Float)
        if directed:
            self.directed = directed
        else:
            G.directed = utils.is_directed(self)
            pass
        if L:
            self.L = L
        else:
            self.L = utils.create_laplacian(self)

    def copy_graph_attr(self, gtype, Gn):
        r"""
        TODO write doc
        """
        return deepcopy(self)

    def separate_graph(self):
        r"""
        TODO write func & doc
        """
        raise NotImplementedError("Not implemented yet")

    def subgraph(self, c):
        r"""
        TODO better doc
        This function create a subgraph from G, keeping only the node(s) in c
        """

        sub_G = self
        sub_G.W = [c,c]
        try:
            sub_G.N = len(c)
        except TypeError:
            sub_G.N = 1

        sub_G.gtype = "sub-" + self.gtype

        return sub_G


# Need M
class Grid2d(Graph):

    def __init__(self, M=None, **kwargs):
        super(Grid2d, self).__init__(**kwargs)
        if M:
            self.M = M
        else:
            self.M = self.N

        self.gtype = '2d-grid'
        self.N = self.N * self.M

        # Create weighted adjacency matrix
        K = 2 * self.N - 1
        J = 2 * self.M - 1
        i_inds = np.zeros((K*self.M + J*self.N, 1), dtype=float)
        j_inds = np.zeros((K*self.M + J*self.N, 1), dtype=float)
        for i in xrange(1, self.M):
            i_inds[(i-1) * K + np.arange(0, K)] = (i - 1) * self.N + np.append(range(0, self.N - 1), range(1, self.N))
            j_inds[(i-1) * K + np.arange(0, K)] = (i - 1) * self.N + np.append(range(1, self.N), range(0, self.N - 1))

        for i in xrange(1, self.M - 1):
            i_inds[(K*self.M) + (i-1)*2*self.N + np.arange(1, 2*self.N)] = np.append((i-1)*self.N + np.array(range(1, self.N)), (i*self.N) + np.array(range(1, self.N)))
            j_inds[(K*self.M) + (i-1)*2*self.N + np.arange(1, 2*self.N)] = np.append((i*self.N) + np.array(range(1, self.N)), (i-1)*self.N + np.array(range(1, self.N)))

        self.W = sparse.lil_matrix((self.M * self.N, self.M * self.N))
        # for i_inds, j_inds in 
        self.W = sparse.lil_matrix((np.ones((K*self.M+J*self.N, 1)), (i_inds, j_inds)), shape=(self.M*self.N, self.M*self.N))


class Torus(Graph):

    def __init__(self, M=None, **kwargs):
        super(Torus, self).__init__(**kwargs)
        if M:
            self.M = M
        else:
            self.M = self.N


# Need K
class Comet(Graph):

    def __init__(self, k=None, **kwargs):
        super(Comet, self).__init__(**kwargs)
        if k:
            self.k = k
        else:
            self.k = 12


class LowStretchTree(Graph):

    def __init__(self, k=None, **kwargs):
        super(LowStretchTree, self).__init__(**kwargs)
        if k:
            self.k = k
        else:
            self.k = 6


class RadomRegular(Graph):

    def __init__(self, k=None, **kwargs):
        super(RadomRegular, self).__init__(**kwargs)
        if k:
            self.k = k
        else:
            self.k = 6


class Ring(Graph):

    def __init__(self, k=None, **kwargs):
        super(Ring, self).__init__(**kwargs)
        if k:
            self.k = k
        else:
            self.k = 1


# Need params
class Community(Graph):

    def __init__(self, **kwargs):
        super(Community, self).__init__(**kwargs)
        param = kwargs


class Cube(Graph):

    def __init__(self, **kwargs):
        super(Cube, self).__init__(**kwargs)
        param = kwargs


class Sensor(Graph):

    def __init__(self, **kwargs):
        super(Sensor, self).__init__(**kwargs)
        param = kwargs


class Sphere(Graph):

    def __init__(self, **kwargs):
        super(Sphere, self).__init__(**kwargs)
        param = kwargs


# Need nothing
class Airfoil(Graph):

    def __init__(self):
        super(Airfoil, self).__init__()


class Bunny(Graph):

    def __init__(self):
        super(Bunny, self).__init__()


class DavidSensorNet(Graph):

    def __init__(self):
        super(DavidSensorNet, self).__init__()


class FullConnected(Graph):

    def __init__(self):
        super(FullConnected, self).__init__()


class Logo(Graph):

    def __init__(self):
        super(Logo, self).__init__()

        mat = io.loadmat('misc/logogsp.mat')
        self.W = mat['W']
        self.gtype = 'from MAT-file'
        # TODO implementate plot attribute


class Path(Graph):

    def __init__(self):
        super(Path, self).__init__()


class RandomRing(Graph):

    def __init__(self):
        super(RandomRing, self).__init__()


def dummy(a, b, c):
    r"""
    Short description.

    Long description.

    Parameters
    ----------
    a : int
        Description.
    b : array_like
        Description.
    c : bool
        Description.

    Returns
    -------
    d : ndarray
        Description.

    Examples
    --------
    >>> import pygsp
    >>> pygsp.module1.dummy(0, [1, 2, 3], True)
    array([1, 2, 3])

    """
    return np.array(b)<|MERGE_RESOLUTION|>--- conflicted
+++ resolved
@@ -7,12 +7,8 @@
 import numpy as np
 from copy import deepcopy
 from scipy import sparse
-<<<<<<< HEAD
 from scipy import io
-import numpy as np
-=======
 from pygsp import utils
->>>>>>> 0f30ca7f
 
 
 class Graph(object):
