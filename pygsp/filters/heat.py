# -*- coding: utf-8 -*-

from __future__ import division

import numpy as np

from . import Filter  # prevent circular import in Python < 3.5


class Heat(Filter):
    r"""Design a filter bank of heat kernels.

    The (low-pass) heat kernel is defined in the spectral domain as

    .. math:: g_\tau(\lambda) = \exp(-\tau \lambda),

    where :math:`\lambda \in [0, 1]` are the normalized eigenvalues of the
    graph Laplacian, and :math:`\tau` is a parameter that captures both time
    and thermal diffusivity.

    The heat kernel is the fundamental solution to the heat equation

    .. math:: - \tau L f(t) = \partial_t f(t),

    where :math:`f: \mathbb{R}_+ \rightarrow \mathbb{R}^N` is the heat
    distribution over the graph at time :math:`t`. Given the initial condition
    :math:`f(0)`, the solution of the heat equation is expressed as

    .. math:: f(t) = e^{-\tau t L} f(0)
                   = U e^{-\tau t \Lambda} U^\top f(0)
                   = g_{\tau t}(L) f(0).

    The above is, by definition, the convolution of the signal :math:`f(0)`
    with the kernel :math:`g_{\tau t}(\lambda) = \exp(-\tau t \lambda)`.
    Hence, applying this filter to a signal simulates heat diffusion.

    Since the kernel is applied to the graph eigenvalues :math:`\lambda`, which
    can be interpreted as squared frequencies, it can also be considered as a
    generalization of the Gaussian kernel on graphs.

    Parameters
    ----------
    G : graph
    scale : float or iterable
        Scaling parameter. When solving heat diffusion, it encompasses both
        time and thermal diffusivity.
        If iterable, creates a filter bank with one filter per value.
    normalize : bool
        Whether to normalize the kernel to have unit L2 norm.
        The normalization needs the eigenvalues of the graph Laplacian.

    Examples
    --------

<<<<<<< HEAD
    Regular heat kernel.

    >>> G = graphs.Logo()
    >>> g = filters.Heat(G, tau=[5, 10])
    >>> print(g)
    Heat(in=1, out=2, tau=[5.00, 10.00], normalize=False)
    >>> y = g.evaluate(G.e)
    >>> print('{:.2f}'.format(np.linalg.norm(y[0])))
    9.76

    Normalized heat kernel.

    >>> g = filters.Heat(G, tau=[5, 10], normalize=True)
    >>> y = g.evaluate(G.e)
    >>> print('{:.2f}'.format(np.linalg.norm(y[0])))
    1.00

=======
>>>>>>> c8687ee3
    Filter bank's representation in Fourier and time (ring graph) domains.

    >>> import matplotlib.pyplot as plt
    >>> G = graphs.Ring(N=20)
    >>> G.estimate_lmax()
    >>> G.set_coordinates('line1D')
<<<<<<< HEAD
    >>> g = filters.Heat(G, tau=[5, 10, 100])
    >>> print(g)
    Heat(in=1, out=3, tau=[5.00, 10.00, 100.00], normalize=False)
=======
    >>> g = filters.Heat(G, scale=[5, 10, 100])
>>>>>>> c8687ee3
    >>> s = g.localize(G.N // 2)
    >>> fig, axes = plt.subplots(1, 2)
    >>> _ = g.plot(ax=axes[0])
    >>> _ = G.plot(s, ax=axes[1])

    Heat diffusion from two sources on a grid.

    >>> import matplotlib.pyplot as plt
    >>> n_side = 11
    >>> graph = graphs.Grid2d(n_side)
    >>> graph.estimate_lmax()
    >>> sources = [
    ...     (n_side//4 * n_side) + (n_side//4),
    ...     (n_side*3//4 * n_side) + (n_side*3//4),
    ... ]
    >>> delta = np.zeros(graph.n_vertices)
    >>> delta[sources] = 5
    >>> steps = np.array([1, 5])
    >>> diffusivity = 10
    >>> g = filters.Heat(graph, scale=diffusivity*steps)
    >>> diffused = g.filter(delta)
    >>> fig, axes = plt.subplots(1, len(steps), figsize=(10, 4))
    >>> _ = fig.suptitle('Heat diffusion', fontsize=16)
    >>> for i, ax in enumerate(axes):
    ...     _ = graph.plot(diffused[:, i], highlight=sources,
    ...                    title='step {}'.format(steps[i]), ax=ax)
    ...     ax.set_aspect('equal', 'box')
    ...     ax.set_axis_off()

    Normalized heat kernel.

    >>> G = graphs.Logo()
    >>> G.compute_fourier_basis()
    >>> g = filters.Heat(G, scale=5)
    >>> y = g.evaluate(G.e)
    >>> print('norm: {:.2f}'.format(np.linalg.norm(y[0])))
    norm: 9.76
    >>> g = filters.Heat(G, scale=5, normalize=True)
    >>> y = g.evaluate(G.e)
    >>> print('norm: {:.2f}'.format(np.linalg.norm(y[0])))
    norm: 1.00

    """

    def __init__(self, G, scale=10, normalize=False):

        try:
            iter(scale)
        except TypeError:
            scale = [scale]

        self.scale = scale
        self.normalize = normalize

        def kernel(x, scale):
            return np.minimum(np.exp(-scale * x / G.lmax), 1)

        kernels = []
        for s in scale:
            norm = np.linalg.norm(kernel(G.e, s)) if normalize else 1
            kernels.append(lambda x, s=s, norm=norm: kernel(x, s) / norm)

        super(Heat, self).__init__(G, kernels)

    def _get_extra_repr(self):
        scale = '[' + ', '.join('{:.2f}'.format(s) for s in self.scale) + ']'
        return dict(scale=scale, normalize=self.normalize)<|MERGE_RESOLUTION|>--- conflicted
+++ resolved
@@ -52,39 +52,15 @@
     Examples
     --------
 
-<<<<<<< HEAD
-    Regular heat kernel.
-
-    >>> G = graphs.Logo()
-    >>> g = filters.Heat(G, tau=[5, 10])
-    >>> print(g)
-    Heat(in=1, out=2, tau=[5.00, 10.00], normalize=False)
-    >>> y = g.evaluate(G.e)
-    >>> print('{:.2f}'.format(np.linalg.norm(y[0])))
-    9.76
-
-    Normalized heat kernel.
-
-    >>> g = filters.Heat(G, tau=[5, 10], normalize=True)
-    >>> y = g.evaluate(G.e)
-    >>> print('{:.2f}'.format(np.linalg.norm(y[0])))
-    1.00
-
-=======
->>>>>>> c8687ee3
     Filter bank's representation in Fourier and time (ring graph) domains.
 
     >>> import matplotlib.pyplot as plt
     >>> G = graphs.Ring(N=20)
     >>> G.estimate_lmax()
     >>> G.set_coordinates('line1D')
-<<<<<<< HEAD
-    >>> g = filters.Heat(G, tau=[5, 10, 100])
+    >>> g = filters.Heat(G, scale=[5, 10, 100])
     >>> print(g)
-    Heat(in=1, out=3, tau=[5.00, 10.00, 100.00], normalize=False)
-=======
-    >>> g = filters.Heat(G, scale=[5, 10, 100])
->>>>>>> c8687ee3
+    Heat(in=1, out=3, scale=[5.00, 10.00, 100.00], normalize=False)
     >>> s = g.localize(G.N // 2)
     >>> fig, axes = plt.subplots(1, 2)
     >>> _ = g.plot(ax=axes[0])
