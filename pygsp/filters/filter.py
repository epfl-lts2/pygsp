# -*- coding: utf-8 -*-

import numpy as np
from scipy import sparse

from pygsp import utils
# prevent circular import in Python < 3.5
from . import approximations_old as approximations


_logger = utils.build_logger(__name__)


class Filter(object):
    r"""
    The base Filter class.

    * Provide a common interface (and implementation) to filter objects.
    * Can be instantiated to construct custom filters from functions.
    * Initialize attributes for derived classes.

    Parameters
    ----------
    G : graph
        The graph to which the filter bank is tailored.
    kernels : function or list of functions
        A (list of) function(s) defining the filter bank in the Fourier domain.
        One function per filter.

    Attributes
    ----------
    G : Graph
        The graph to which the filter bank was tailored. It is a reference to
        the graph passed when instantiating the class.
    Nf : int
        Number of filters in the filter bank.

    Examples
    --------
    >>>
    >>> G = graphs.Logo()
    >>> my_filter = filters.Filter(G, lambda x: x / (1. + x))
    >>>
    >>> # Signal: Kronecker delta.
    >>> signal = np.zeros(G.N)
    >>> signal[42] = 1
    >>>
    >>> filtered_signal = my_filter.filter(signal)

    """

    def __init__(self, G, kernels):

        self.G = G

        try:
            iter(kernels)
        except TypeError:
            kernels = [kernels]
        self._kernels = kernels

<<<<<<< HEAD
        # This constructor is only used by subclasses to instantiate a single filterbank.
        self.n_features_in, self.n_features_out = (1, len(kernels))
        self.shape = (self.n_features_in, self.n_features_out)  # TODO: useful?
        self.n_filters = self.n_features_in * self.n_features_out
        self.Nf = self.n_filters  # TODO: kept for backward compatibility only.
=======
        # Only used by subclasses to instantiate a single filterbank.
        self.n_features_in, self.n_features_out = (1, len(kernels))
        self.n_filters = self.n_features_in * self.n_features_out
        self.Nf = self.n_filters  # TODO: kept for backward compatibility only.

    def _get_extra_repr(self):
        return dict()

    def __repr__(self):
        attrs = {'in': self.n_features_in, 'out': self.n_features_out}
        attrs.update(self._get_extra_repr())
        s = ''
        for key, value in attrs.items():
            s += '{}={}, '.format(key, value)
        return '{}({})'.format(self.__class__.__name__, s[:-2])
>>>>>>> c332057b

    def evaluate(self, x, method=None):
        r"""Evaluate the kernels at given frequencies.

        Parameters
        ----------
        x : ndarray
            Graph frequencies at which to evaluate the filter.

        Returns
        -------
        y : ndarray
            Frequency response of the filters. Shape ``(G.Nf, len(x))``.

        Examples
        --------
        Frequency response of a low-pass filter:

        >>> import matplotlib.pyplot as plt
        >>> G = graphs.Logo()
        >>> G.compute_fourier_basis()
        >>> f = filters.Expwin(G)
        >>> G.compute_fourier_basis()
        >>> y = f.evaluate(G.e)
        >>> plt.plot(G.e, y[0])  # doctest: +ELLIPSIS
        [<matplotlib.lines.Line2D object at ...>]

        """
        x = np.asarray(x)  # For iterables. Sparse makes no sense here.
        return self._evaluate(x, method)

    def _evaluate(self, x, _):
        r"""Default implementation for filters defined as kernel functions."""
        # Avoid to copy data as with np.array([g(x) for g in self._kernels]).
        y = np.empty((self.Nf, len(x)))
        for i, kernel in enumerate(self._kernels):
            y[i] = kernel(x)
        return y

    def approximate(self, method, **kwargs):
        r"""Return a filter which approximates this filter.

        While approximations might loose accuracy, they allow for much faster
        computations.

        Parameters
        ----------
        method : str
            Approximation method. Only 'Chebyshev' is supported for now.
        kwargs : dict
            Parameters for the approximation method.

        Examples
        --------

        Approximate a filter with Chebyshev polynomials of various orders:

        >>> import matplotlib.pyplot as plt
        >>> fig, ax = plt.subplots(1, 1)
        >>>
        >>> G = graphs.Ring()
        >>> G.compute_fourier_basis()
        >>> f1 = filters.Heat(G)
        >>> f1.plot(eigenvalues=True, linewidth=3, label='continuous', ax=ax)
        >>>
        >>> for order in range(1, 5):
        ...     f2 = f1.approximate('Chebyshev', order=order)
        ...     l = 'Chebyshev order {}'.format(order)
        ...     f2.plot(eigenvalues=False, label=l, linestyle='dashed', ax=ax)
        >>>
        >>> _ = ax.set_title('Approximation for various polynomial orders')
        >>> _ = ax.legend()

        Approximate a filterbank with Chebyshev polynomials:

        >>> G = graphs.Ring()
        >>> G.compute_fourier_basis()
        >>> f1 = filters.Itersine(G)
        >>> f2 = f1.approximate('Chebyshev', order=20)
        >>> f1.plot(title='Continuous filterbank')
        >>> f2.plot(title='Approximated filterbank')

        """
        from . import approximations
        return getattr(approximations, method).from_filter(self, **kwargs)

    def filter(self, s, method=None, order=30):
        r"""Filter signals (analysis or synthesis).

        A signal is defined as a rank-3 tensor of shape ``(N_NODES, N_SIGNALS,
        N_FEATURES)``, where ``N_NODES`` is the number of nodes in the graph,
        ``N_SIGNALS`` is the number of independent signals, and ``N_FEATURES``
        is the number of features which compose a graph signal, or the
        dimensionality of a graph signal. For example if you filter a signal
        with a filter bank of 8 filters, you're extracting 8 features and
        decomposing your signal into 8 parts. That is called analysis. Your are
        thus transforming your signal tensor from ``(G.N, 1, 1)`` to ``(G.N, 1,
        8)``. Now you may want to combine back the features to form an unique
        signal. For this you apply again 8 filters, one filter per feature, and
        sum the result up. As such you're transforming your ``(G.N, 1, 8)``
        tensor signal back to ``(G.N, 1, 1)``. That is known as synthesis. More
        generally, you may want to map a set of features to another, though
        that is not implemented yet.

        The method computes the transform coefficients of a signal :math:`s`,
        where the atoms of the transform dictionary are generalized
        translations of each graph spectral filter to each vertex on the graph:

        .. math:: c = D^* s,

        where the columns of :math:`D` are :math:`g_{i,m} = T_i g_m` and
        :math:`T_i` is a generalized translation operator applied to each
        filter :math:`\hat{g}_m(\cdot)`. Each column of :math:`c` is the
        response of the signal to one filter.

        In other words, this function is applying the analysis operator
        :math:`D^*`, respectively the synthesis operator :math:`D`, associated
        with the frame defined by the filter bank to the signals.

        Parameters
        ----------
        s : ndarray
            Graph signals, a tensor of shape ``(N_NODES, N_SIGNALS,
            N_FEATURES)``, where ``N_NODES`` is the number of nodes in the
            graph, ``N_SIGNALS`` the number of independent signals you want to
            filter, and ``N_FEATURES`` is either 1 (analysis) or the number of
            filters in the filter bank (synthesis).
        method : {'exact', 'chebyshev'}
            Whether to use the exact method (via the graph Fourier transform)
            or the Chebyshev polynomial approximation. A Lanczos
            approximation is coming.
        order : int
            Degree of the Chebyshev polynomials.

        Returns
        -------
        s : ndarray
            Graph signals, a tensor of shape ``(N_NODES, N_SIGNALS,
            N_FEATURES)``, where ``N_NODES`` and ``N_SIGNALS`` are the number
            of nodes and signals of the signal tensor that was passed in, and
            ``N_FEATURES`` is either 1 (synthesis) or the number of filters in
            the filter bank (analysis).

        References
        ----------
        See :cite:`hammond2011wavelets` for details on filtering graph signals.

        Examples
        --------

        Create a bunch of smooth signals by low-pass filtering white noise:

        >>> import matplotlib.pyplot as plt
        >>> G = graphs.Ring(N=60)
        >>> G.estimate_lmax()
        >>> s = np.random.RandomState(42).uniform(size=(G.N, 10))
        >>> taus = [1, 10, 100]
        >>> s = filters.Heat(G, taus).filter(s)
        >>> s.shape
        (60, 10, 3)

        Plot the 3 smoothed versions of the 10th signal:

        >>> fig, ax = plt.subplots()
        >>> G.set_coordinates('line1D')  # To visualize multiple signals in 1D.
        >>> G.plot_signal(s[:, 9, :], ax=ax)
        >>> legend = [r'$\tau={}$'.format(t) for t in taus]
        >>> ax.legend(legend)  # doctest: +ELLIPSIS
        <matplotlib.legend.Legend object at ...>

        Low-pass filter a delta to create a localized smooth signal:

        >>> G = graphs.Sensor(30, seed=42)
        >>> G.compute_fourier_basis()  # Reproducible computation of lmax.
        >>> s1 = np.zeros(G.N)
        >>> s1[13] = 1
        >>> s1 = filters.Heat(G, 3).filter(s1)
        >>> s1.shape
        (30,)

        Filter and reconstruct our signal:

        >>> g = filters.MexicanHat(G, Nf=4)
        >>> s2 = g.analyze(s1)
        >>> s2.shape
        (30, 4)
        >>> s2 = g.synthesize(s2)
        >>> s2.shape
        (30,)

        Look how well we were able to reconstruct:

        >>> fig, axes = plt.subplots(1, 2)
        >>> G.plot_signal(s1, ax=axes[0])
        >>> G.plot_signal(s2, ax=axes[1])
        >>> print('{:.5f}'.format(np.linalg.norm(s1 - s2)))
        0.29620

        Perfect reconstruction with Itersine, a tight frame:

        >>> g = filters.Itersine(G)
        >>> s2 = g.analyze(s1, method='exact')
        >>> s2 = g.synthesize(s2, method='exact')
        >>> np.linalg.norm(s1 - s2) < 1e-10
        True

        """
        if not sparse.issparse(s):
            s = np.asarray(s)  # For iterables.

        s = self._filter(s, method, order)

        # Return a 1D signal if e.g. a 1D signal was filtered by one filter.
        return s.squeeze()

    def _filter(self, s, method='chebyshev', order=30):
        r"""Default implementation for filters defined as kernel functions."""

        method = 'chebyshev' if method is None else method

        if s.shape[0] != self.G.N:
            raise ValueError('First dimension should be the number of nodes '
                             'G.N = {}, got {}.'.format(self.G.N, s.shape))

        # TODO: not in self.Nin (Nf = Nin x Nout).
        if s.ndim == 1 or s.shape[-1] not in [1, self.Nf]:
            if s.ndim == 3:
                raise ValueError('Third dimension (#features) should be '
                                 'either 1 or the number of filters Nf = {}, '
                                 'got {}.'.format(self.Nf, s.shape))
            s = np.expand_dims(s, -1)
        n_features_in = s.shape[-1]

        if s.ndim < 3:
            s = np.expand_dims(s, 1)
        n_signals = s.shape[1]

        if s.ndim > 3:
            raise ValueError('At most 3 dimensions: '
                             '#nodes x #signals x #features.')
        assert s.ndim == 3

        # TODO: generalize to 2D (m --> n) filter banks.
        # Only 1 --> Nf (analysis) and Nf --> 1 (synthesis) for now.
        n_features_out = self.Nf if n_features_in == 1 else 1

        if method == 'exact':

            # TODO: will be handled by g.adjoint().
            axis = 1 if n_features_in == 1 else 2
            f = self.evaluate(self.G.e)
            f = np.expand_dims(f.T, axis)
            assert f.shape == (self.G.N, n_features_in, n_features_out)

            s = self.G.gft(s)
            s = np.matmul(s, f)
            s = self.G.igft(s)

        elif method == 'chebyshev':

            # TODO: update Chebyshev implementation (after 2D filter banks).
            c = approximations.compute_cheby_coeff(self, m=order)

            if n_features_in == 1:  # Analysis.
                s = s.squeeze(axis=2)
                s = approximations.cheby_op(self.G, c, s)
                s = s.reshape((self.G.N, n_features_out, n_signals), order='F')
                s = s.swapaxes(1, 2)

            elif n_features_in == self.Nf:  # Synthesis.
                s = s.swapaxes(1, 2)
                s_in = s.reshape(
                    (self.G.N * n_features_in, n_signals), order='F')
                s = np.zeros((self.G.N, n_signals))
                tmpN = np.arange(self.G.N, dtype=int)
                for i in range(n_features_in):
                    s += approximations.cheby_op(self.G,
                                                 c[i],
                                                 s_in[i * self.G.N + tmpN])
                s = np.expand_dims(s, 2)

        else:
            raise ValueError('Unknown method {}.'.format(method))

        return s

    def analyze(self, s, method='chebyshev', order=30):
        r"""Convenience alias to :meth:`filter`."""
        if s.ndim == 3 and s.shape[-1] != 1:
            raise ValueError('Last dimension (#features) should be '
                             '1, got {}.'.format(s.shape))
        return self.filter(s, method, order)

    def synthesize(self, s, method='chebyshev', order=30):
        r"""Convenience wrapper around :meth:`filter`.

        Will be an alias to `adjoint().filter()` in the future.
        """
        if s.shape[-1] != self.Nf:
            raise ValueError('Last dimension (#features) should be the number '
                             'of filters Nf = {}, got {}.'.format(self.Nf,
                                                                  s.shape))
        return self.filter(s, method, order)

    def localize(self, i, **kwargs):
        r"""Localize the kernels at a node (to visualize them).

        That is particularly useful to visualize a filter in the vertex domain.

        A kernel is localized by filtering a Kronecker delta, i.e.

        .. math:: g(L) s = g(L)_i, \text{ where } s_j = \delta_{ij} =
                  \begin{cases} 0 \text{ if } i \neq j \\
                                1 \text{ if } i = j    \end{cases}

        Parameters
        ----------
        i : int
            Index of the node where to localize the kernel.
        kwargs: dict
            Parameters to be passed to the :meth:`analyze` method.

        Returns
        -------
        s : ndarray
            Kernel localized at vertex i.

        Examples
        --------
        Visualize heat diffusion on a grid by localizing the heat kernel.

        >>> import matplotlib
        >>> N = 20
        >>> DELTA = N//2 * (N+1)
        >>> G = graphs.Grid2d(N)
        >>> G.estimate_lmax()
        >>> g = filters.Heat(G, 100)
        >>> s = g.localize(DELTA)
        >>> G.plot_signal(s, highlight=DELTA)

        """
        # Localize each filter: g[in, out].localize(i) for all (in, out).
        s = np.zeros((self.n_features_in, self.n_features_in, self.G.N))
        fin = range(self.n_features_in)
        s[fin, fin, i] = 1
        # TODO: remove once all signals have the new shape.
        s = s.squeeze()
        return np.sqrt(self.G.N) * self.filter(s, **kwargs)

    def estimate_frame_bounds(self, min=0, max=None, N=1000,
                              use_eigenvalues=False):
        r"""Estimate lower and upper frame bounds.

        The frame bounds are estimated using the vector :code:`np.linspace(min,
        max, N)` with min=0 and max=G.lmax by default. The eigenvalues G.e can
        be used instead if you set use_eigenvalues to True.

        Parameters
        ----------
        min : float
            The lowest value the filter bank is evaluated at. By default
            filtering is bounded by the eigenvalues of G, i.e. min = 0.
        max : float
            The largest value the filter bank is evaluated at. By default
            filtering is bounded by the eigenvalues of G, i.e. max = G.lmax.
        N : int
            Number of points where the filter bank is evaluated.
            Default is 1000.
        use_eigenvalues : bool
            Set to True to use the Laplacian eigenvalues instead.

        Returns
        -------
        A : float
            Lower frame bound of the filter bank.
        B : float
            Upper frame bound of the filter bank.

        Examples
        --------
        >>> G = graphs.Logo()
        >>> G.compute_fourier_basis()
        >>> f = filters.MexicanHat(G)

        Bad estimation:

        >>> A, B = f.estimate_frame_bounds(min=1, max=20, N=100)
        >>> print('A={:.3f}, B={:.3f}'.format(A, B))
        A=0.125, B=0.270

        Better estimation:

        >>> A, B = f.estimate_frame_bounds()
        >>> print('A={:.3f}, B={:.3f}'.format(A, B))
        A=0.177, B=0.270

        Best estimation:

        >>> G.compute_fourier_basis()
        >>> A, B = f.estimate_frame_bounds(use_eigenvalues=True)
        >>> print('A={:.3f}, B={:.3f}'.format(A, B))
        A=0.177, B=0.270

        The Itersine filter bank defines a tight frame:

        >>> f = filters.Itersine(G)
        >>> A, B = f.estimate_frame_bounds(use_eigenvalues=True)
        >>> print('A={:.3f}, B={:.3f}'.format(A, B))
        A=1.000, B=1.000

        """
        if max is None:
            max = self.G.lmax

        if use_eigenvalues:
            x = self.G.e
        else:
            x = np.linspace(min, max, N)

        sum_filters = np.sum(np.abs(self.evaluate(x)**2), axis=0)

        return sum_filters.min(), sum_filters.max()

    def compute_frame(self, **kwargs):
        r"""Compute the associated frame.

        The size of the returned matrix operator :math:`D` is N x MN, where M
        is the number of filters and N the number of nodes. Multiplying this
        matrix with a set of signals is equivalent to analyzing them with the
        associated filterbank. Though computing this matrix is a rather
        inefficient way of doing it.

        The frame is defined as follows:

        .. math:: g_i(L) = U g_i(\Lambda) U^*,

        where :math:`g` is the filter kernel, :math:`L` is the graph Laplacian,
        :math:`\Lambda` is a diagonal matrix of the Laplacian's eigenvalues,
        and :math:`U` is the Fourier basis, i.e. its columns are the
        eigenvectors of the Laplacian.

        Parameters
        ----------
        kwargs: dict
            Parameters to be passed to the :meth:`analyze` method.

        Returns
        -------
        frame : ndarray
            Matrix of size N x MN.

        See also
        --------
        filter: more efficient way to filter signals

        Examples
        --------
        Filtering signals as a matrix multiplication.

        >>> G = graphs.Sensor(N=1000, seed=42)
        >>> G.estimate_lmax()
        >>> f = filters.MexicanHat(G, Nf=6)
        >>> s = np.random.uniform(size=G.N)
        >>>
        >>> frame = f.compute_frame()
        >>> frame.shape
        (1000, 1000, 6)
        >>> frame = frame.reshape(G.N, -1).T
        >>> s1 = np.dot(frame, s)
        >>> s1 = s1.reshape(G.N, -1)
        >>>
        >>> s2 = f.filter(s)
        >>> np.all((s1 - s2) < 1e-10)
        True

        """
        if self.G.N > 2000:
            _logger.warning('Creating a big matrix, you can use other means.')

        # Filter one delta per vertex.
        s = np.identity(self.G.N)
        return self.filter(s, **kwargs)

    def can_dual(self):
        r"""Creates a dual graph form a given graph"""

        def can_dual_func(g, n, x):
            # Nshape = np.shape(x)
            x = np.ravel(x)
            N = np.shape(x)[0]
            M = g.Nf
            gcoeff = g.evaluate(x).T

            s = np.zeros((N, M))
            for i in range(N):
                s[i] = np.linalg.pinv(np.expand_dims(gcoeff[i], axis=1))

            ret = s[:, n]
            return ret

        kernels = []
        for i in range(self.Nf):
            kernels.append(lambda x, i=i: can_dual_func(self, i, x))

        return Filter(self.G, kernels)

    def plot(self, n=500, eigenvalues=None, sum=None, title=None, save=None,
             ax=None, **kwargs):
        r"""Docstring overloaded at import time."""
        from pygsp.plotting import _plot_filter
        _plot_filter(self, n=n, eigenvalues=eigenvalues, sum=sum, title=title,
                     save=save, ax=ax, **kwargs)<|MERGE_RESOLUTION|>--- conflicted
+++ resolved
@@ -59,29 +59,22 @@
             kernels = [kernels]
         self._kernels = kernels
 
-<<<<<<< HEAD
         # This constructor is only used by subclasses to instantiate a single filterbank.
         self.n_features_in, self.n_features_out = (1, len(kernels))
         self.shape = (self.n_features_in, self.n_features_out)  # TODO: useful?
         self.n_filters = self.n_features_in * self.n_features_out
         self.Nf = self.n_filters  # TODO: kept for backward compatibility only.
-=======
-        # Only used by subclasses to instantiate a single filterbank.
-        self.n_features_in, self.n_features_out = (1, len(kernels))
-        self.n_filters = self.n_features_in * self.n_features_out
-        self.Nf = self.n_filters  # TODO: kept for backward compatibility only.
-
-    def _get_extra_repr(self):
-        return dict()
-
-    def __repr__(self):
-        attrs = {'in': self.n_features_in, 'out': self.n_features_out}
-        attrs.update(self._get_extra_repr())
-        s = ''
-        for key, value in attrs.items():
-            s += '{}={}, '.format(key, value)
-        return '{}({})'.format(self.__class__.__name__, s[:-2])
->>>>>>> c332057b
+
+    # def _get_extra_repr(self):
+    #     return dict()
+
+    # def __repr__(self):
+    #     attrs = {'in': self.n_features_in, 'out': self.n_features_out}
+    #     attrs.update(self._get_extra_repr())
+    #     s = ''
+    #     for key, value in attrs.items():
+    #         s += '{}={}, '.format(key, value)
+    #     return '{}({})'.format(self.__class__.__name__, s[:-2])
 
     def evaluate(self, x, method=None):
         r"""Evaluate the kernels at given frequencies.
